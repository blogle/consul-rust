#![allow(non_snake_case)]

use serde_json::{self, Value};
use request::Handler;
use error::ConsulResult;
use std::error::Error;

pub struct Keystore{
    handler: Handler
}

impl Keystore {
    pub fn new(address: &str) ->  Keystore {
        Keystore {
            handler: Handler::new(&format!("{}/v1/kv", address))
        }
    }

    pub fn set_key(&self, key: String, value: String) -> ConsulResult<()> {
        self.handler.put(&key, value, Some("application/json"))?;
        Ok(())
    }

    pub fn acquire_lock(&self, key: String, address: String, session_id: &String) -> ConsulResult<bool> {
        let uri = format!("{}?acquire={}", key, session_id);
        let result = self.handler.put(&uri, address, Some("application/json"))?;
        if result == "true" {
            Ok(true)
        }
        else {
            Ok(false)
        }
    }

    pub fn release_lock(&self, key: String, address: &str, session_id: &String) -> ConsulResult<bool> {
        let uri = format!("{}?release={}", key, session_id);
        let result = self.handler.put(&uri, address.to_owned(), Some("application/json"))?;
        if result == "true" {
            Ok(true)
        }
        else {
            Ok(false)
        }
    }

    pub fn get_key(&self, key: String) -> ConsulResult<Option<String>> {
        let result = self.handler.get(&key)?;
        let json_data: Value = serde_json::from_str(&result)
            .map_err(|e| e.description().to_owned())?;
        let v_json = json_data.as_array().unwrap();
        Ok(super::get_string(&v_json[0], &["Value"]))
    }

    pub fn delete_key(&self, key: String) {
<<<<<<< HEAD
        let url;
        if key.to_owned().into_bytes()[0] == 0x2f {
            url = format!("{}{}", self.endpoint, key);
        }
        else {
            url = format!("{}/{}", self.endpoint, key);
        }
        let resp = http::handle().delete(url).exec().unwrap();
        if resp.get_code() != 200 {
            panic!("Could not delete key: {}", key);
        }
=======
        self.handler.delete(&key).unwrap();
>>>>>>> 312fee50
    }
}<|MERGE_RESOLUTION|>--- conflicted
+++ resolved
@@ -52,20 +52,6 @@
     }
 
     pub fn delete_key(&self, key: String) {
-<<<<<<< HEAD
-        let url;
-        if key.to_owned().into_bytes()[0] == 0x2f {
-            url = format!("{}{}", self.endpoint, key);
-        }
-        else {
-            url = format!("{}/{}", self.endpoint, key);
-        }
-        let resp = http::handle().delete(url).exec().unwrap();
-        if resp.get_code() != 200 {
-            panic!("Could not delete key: {}", key);
-        }
-=======
         self.handler.delete(&key).unwrap();
->>>>>>> 312fee50
     }
 }