#![allow(non_snake_case)]

use std::str::from_utf8;
use std::collections::HashMap;

use rustc_serialize::json;
use curl::{http, ErrCode};

use super::{Service, RegisterService, TtlHealthCheck};

/// Agent can be used to query the Agent endpoints
pub struct Agent{
    endpoint: String,
}

/// AgentMember represents a cluster member known to the agent
#[derive(RustcDecodable, RustcEncodable)]
pub struct AgentMember {
	Name: String,
	Addr: String,
	Port: u16,
	Tags: HashMap<String, String>,
	Status: usize,
	ProtocolMin: u8,
	ProtocolMax: u8,
	ProtocolCur: u8,
	DelegateMin: u8,
	DelegateMax: u8,
	DelegateCur: u8
}

/// AgentServiceRegistration is used to register a new service
#[derive(RustcDecodable, RustcEncodable)]
pub struct AgentServiceRegistration{
    ID: String,
    Name: String,
    Tags: Vec<String>,
    Port: u16,
    Address: String
}

impl Agent {

    pub fn new(address: &str) -> Agent {
        Agent{endpoint: format!("{}/v1/agent", address)}
    }

    pub fn services(&self) -> HashMap<String, Service> {
        let url = format!("{}/services", self.endpoint);
        let resp = http::handle().get(url).exec().unwrap();
        let result = from_utf8(resp.get_body()).unwrap();
        json::decode(result).unwrap()
    }

    pub fn members(&self) -> Vec<AgentMember> {
        let url = format!("{}/members", self.endpoint);
        let resp = http::handle().get(url).exec().unwrap();
        let result = from_utf8(resp.get_body()).unwrap();
        json::decode(result).unwrap()
    }

<<<<<<< HEAD
    pub fn service_register(&self, service: AgentServiceRegistration) -> Result<(), ErrCode> {
        let url = format!("{}/service/register", self.endpoint);
        let service_string :String = json::encode(&service).unwrap();
        let result = match http::handle().put(url, &service_string[..]).exec() {
            Ok(_) => Ok(()),
            Err(e) => Err(e),
        };
        result

    }
=======
    pub fn register(&self, service: RegisterService) {
        let url = format!("{}/service/register", self.endpoint);
        let json_str = json::encode(&service).unwrap();
        let resp = http::handle()
            .put(url, &json_str)
            .content_type("application/json")
            .exec().unwrap();
        if resp.get_code() != 200 {
            panic!("Consul: Error registering a service!");
        }
    }
    
    pub fn register_ttl_check(&self, health_check: TtlHealthCheck) {
        let url = format!("{}/check/register", self.endpoint);
        let json_str = json::encode(&health_check).unwrap();
        let resp = http::handle()
            .put(url, &json_str)
            .content_type("application/json")
            .exec().unwrap();
        if resp.get_code() != 200 {
            panic!("Consul: Error registering a health check!");
        }
    }
    
    pub fn check_pass(&self, service_id: String) {
        let url = format!("{}/check/pass/{}", self.endpoint, service_id);
        let resp = http::handle().get(url).exec().unwrap();
    }

    pub fn get_self_name(&self) -> String {
        let url = format!("{}/self", self.endpoint);
        let resp = http::handle().get(url).exec().unwrap();
        let result = from_utf8(resp.get_body()).unwrap();
        let json_data = match json::Json::from_str(result) {
            Ok(value) => value,
            Err(err) => panic!("consul: Could not convert to json: {:?}", result)
        };
        super::get_string(&json_data, &["Config", "NodeName"])
    }

    pub fn get_self_address(&self) -> String {
        let url = format!("{}/self", self.endpoint);
        let resp = http::handle().get(url).exec().unwrap();
        let result = from_utf8(resp.get_body()).unwrap();
        let json_data = match json::Json::from_str(result) {
            Ok(value) => value,
            Err(err) => panic!("consul: Could not convert to json: {:?}", result)
        };
        super::get_string(&json_data, &["Config", "AdvertiseAddr"])
    }

    
>>>>>>> 7e4eec08
}<|MERGE_RESOLUTION|>--- conflicted
+++ resolved
@@ -4,7 +4,7 @@
 use std::collections::HashMap;
 
 use rustc_serialize::json;
-use curl::{http, ErrCode};
+use curl::http;
 
 use super::{Service, RegisterService, TtlHealthCheck};
 
@@ -29,15 +29,6 @@
 	DelegateCur: u8
 }
 
-/// AgentServiceRegistration is used to register a new service
-#[derive(RustcDecodable, RustcEncodable)]
-pub struct AgentServiceRegistration{
-    ID: String,
-    Name: String,
-    Tags: Vec<String>,
-    Port: u16,
-    Address: String
-}
 
 impl Agent {
 
@@ -59,18 +50,6 @@
         json::decode(result).unwrap()
     }
 
-<<<<<<< HEAD
-    pub fn service_register(&self, service: AgentServiceRegistration) -> Result<(), ErrCode> {
-        let url = format!("{}/service/register", self.endpoint);
-        let service_string :String = json::encode(&service).unwrap();
-        let result = match http::handle().put(url, &service_string[..]).exec() {
-            Ok(_) => Ok(()),
-            Err(e) => Err(e),
-        };
-        result
-
-    }
-=======
     pub fn register(&self, service: RegisterService) {
         let url = format!("{}/service/register", self.endpoint);
         let json_str = json::encode(&service).unwrap();
@@ -97,7 +76,7 @@
     
     pub fn check_pass(&self, service_id: String) {
         let url = format!("{}/check/pass/{}", self.endpoint, service_id);
-        let resp = http::handle().get(url).exec().unwrap();
+        let _resp = http::handle().get(url).exec().unwrap();
     }
 
     pub fn get_self_name(&self) -> String {
@@ -106,7 +85,7 @@
         let result = from_utf8(resp.get_body()).unwrap();
         let json_data = match json::Json::from_str(result) {
             Ok(value) => value,
-            Err(err) => panic!("consul: Could not convert to json: {:?}", result)
+            Err(_) => panic!("consul: Could not convert to json: {:?}", result)
         };
         super::get_string(&json_data, &["Config", "NodeName"])
     }
@@ -117,11 +96,8 @@
         let result = from_utf8(resp.get_body()).unwrap();
         let json_data = match json::Json::from_str(result) {
             Ok(value) => value,
-            Err(err) => panic!("consul: Could not convert to json: {:?}", result)
+            Err(_) => panic!("consul: Could not convert to json: {:?}", result)
         };
         super::get_string(&json_data, &["Config", "AdvertiseAddr"])
     }
-
-    
->>>>>>> 7e4eec08
 }