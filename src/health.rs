use request::Handler;
use serde_json::{self, Value};
use ::find_path;
use error::ConsulResult;
use std::error::Error;

<<<<<<< HEAD
use curl::http;
use rustc_serialize::json;

=======
>>>>>>> 312fee50
use super::HealthService;

/// Health can be used to query the Health endpoints
pub struct Health{
    handler: Handler
}


impl Health {

    pub fn new(address: &str) -> Health {
        Health {
            handler: Handler::new(&format!("{}/v1/health", address))
        }
    }

    fn request(&self, uri: &str) -> ConsulResult<Vec<HealthService>> {
        let result = self.handler.get(uri)?;
        serde_json::from_str(&result)
            .map_err(|e| e.description().to_owned())
    }

    pub fn service(&self, name: &str, o_tag: Option<&str>) -> ConsulResult<Vec<HealthService>> {
        let uri = match o_tag {
            Some(value) => format!("service/{}?tag={}", name, value),
            None => format!("service/{}", name)
        };
        self.request(&uri)
    }

<<<<<<< HEAD
    pub fn healthy_nodes_by_service(&self, service_id: &str) -> Result<Vec<String>, String> {
        let url = format!("{}/service/{}", self.endpoint, service_id);
        let resp = http::handle().get(url).exec().unwrap();
        let result = from_utf8(resp.get_body()).unwrap();
        let json_data = match json::Json::from_str(result) {
            Ok(value) => value,
            Err(err) => return Err(format!("consul: Could not convert to json: {:?}. Err: {}", result, err))
        };
        let v_nodes = json_data.as_array().unwrap();
=======
    pub fn healthy_nodes_by_service(&self, service_id: &str) -> ConsulResult<Vec<String>> {
        let uri = format!("service/{}", service_id);
        let result = self.handler.get(&uri)?;
        let json_data: Value = serde_json::from_str(&result)
            .map_err(|e| e.description().to_owned())?;
        let v_nodes = json_data.as_array()
            .ok_or("Cannot get Node array")?;
>>>>>>> 312fee50
        let mut filtered: Vec<String> = Vec::new();
        for node in v_nodes.iter() {
            let ip = match super::get_string(node, &["Node", "Address"]) {
                Some(val) => val,
                None => continue
            };
            let checks = match find_path(node, &["Checks"]) {
                Some(val) => val.as_array().ok_or("Cannot get Checks array")?,
                None => continue
            };
            let mut healthy = true;
            for check in checks {
                let status = match super::get_string(check, &["Status"]) {
                    Some(val) => val,
                    None => {
                        healthy = false;
                        break;
                    }
                };
                if !healthy {
                    break;
                }
                if status != "passing" {
                    healthy = false;
                    break;
                }
            }
            if healthy {
                filtered.push(ip.to_owned());
            }
        }
        Ok(filtered)
    }

    pub fn get_healthy_nodes(&self, service_id: &str) -> Result<Vec<String>, String> {
<<<<<<< HEAD
        let url = format!("{}/checks/{}", self.endpoint, service_id);
        let resp = http::handle().get(url).exec().unwrap();
        let result = from_utf8(resp.get_body()).unwrap();
        let json_data = match json::Json::from_str(result) {
            Ok(value) => value,
            Err(_) => return Err(format!("consul: Could not convert to json: {:?}", result))
        };
        let v_nodes = json_data.as_array().unwrap();
=======
        let uri = format!("checks/{}", service_id);
        let result = self.handler.get(&uri)?;
        let json_data: Value = serde_json::from_str(&result)
            .map_err(|e| e.description().to_owned())?;
        let v_nodes = json_data.as_array()
            .ok_or("Cannot get Node array")?;
>>>>>>> 312fee50
        let mut filtered: Vec<String> = Vec::new();
        for node in v_nodes.iter() {
            if let Some(status) = super::get_string(node, &["Status"]) {
                if status == "passing" {
                    if let Some(node_value) = super::get_string(node, &["Node"]) {
                        filtered.push(node_value);
                    }
                }
            }
        }
        Ok(filtered)
    }
}<|MERGE_RESOLUTION|>--- conflicted
+++ resolved
@@ -4,12 +4,6 @@
 use error::ConsulResult;
 use std::error::Error;
 
-<<<<<<< HEAD
-use curl::http;
-use rustc_serialize::json;
-
-=======
->>>>>>> 312fee50
 use super::HealthService;
 
 /// Health can be used to query the Health endpoints
@@ -40,17 +34,6 @@
         self.request(&uri)
     }
 
-<<<<<<< HEAD
-    pub fn healthy_nodes_by_service(&self, service_id: &str) -> Result<Vec<String>, String> {
-        let url = format!("{}/service/{}", self.endpoint, service_id);
-        let resp = http::handle().get(url).exec().unwrap();
-        let result = from_utf8(resp.get_body()).unwrap();
-        let json_data = match json::Json::from_str(result) {
-            Ok(value) => value,
-            Err(err) => return Err(format!("consul: Could not convert to json: {:?}. Err: {}", result, err))
-        };
-        let v_nodes = json_data.as_array().unwrap();
-=======
     pub fn healthy_nodes_by_service(&self, service_id: &str) -> ConsulResult<Vec<String>> {
         let uri = format!("service/{}", service_id);
         let result = self.handler.get(&uri)?;
@@ -58,7 +41,6 @@
             .map_err(|e| e.description().to_owned())?;
         let v_nodes = json_data.as_array()
             .ok_or("Cannot get Node array")?;
->>>>>>> 312fee50
         let mut filtered: Vec<String> = Vec::new();
         for node in v_nodes.iter() {
             let ip = match super::get_string(node, &["Node", "Address"]) {
@@ -94,23 +76,12 @@
     }
 
     pub fn get_healthy_nodes(&self, service_id: &str) -> Result<Vec<String>, String> {
-<<<<<<< HEAD
-        let url = format!("{}/checks/{}", self.endpoint, service_id);
-        let resp = http::handle().get(url).exec().unwrap();
-        let result = from_utf8(resp.get_body()).unwrap();
-        let json_data = match json::Json::from_str(result) {
-            Ok(value) => value,
-            Err(_) => return Err(format!("consul: Could not convert to json: {:?}", result))
-        };
-        let v_nodes = json_data.as_array().unwrap();
-=======
         let uri = format!("checks/{}", service_id);
         let result = self.handler.get(&uri)?;
         let json_data: Value = serde_json::from_str(&result)
             .map_err(|e| e.description().to_owned())?;
         let v_nodes = json_data.as_array()
             .ok_or("Cannot get Node array")?;
->>>>>>> 312fee50
         let mut filtered: Vec<String> = Vec::new();
         for node in v_nodes.iter() {
             if let Some(status) = super::get_string(node, &["Status"]) {
