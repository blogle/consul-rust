--- conflicted
+++ resolved
@@ -10,8 +10,6 @@
     endpoint: String,
 }
 
-<<<<<<< HEAD
-=======
 #[derive(RustcDecodable, RustcEncodable)]
 #[allow(non_snake_case)]
 pub struct ServiceNode {
@@ -25,7 +23,6 @@
 }
 
 
->>>>>>> 2e9b3cea
 impl Catalog {
 
     pub fn new(address: &str) -> Catalog {
@@ -45,11 +42,7 @@
         let result = from_utf8(resp.get_body()).unwrap();
         let json_data = match json::Json::from_str(result) {
             Ok(value) => value,
-<<<<<<< HEAD
-            Err(_) => panic!("consul: Could not convert to json: {:?}", result)
-=======
             Err(err) => panic!("consul: Could not convert to json: {:?}. Err: {}", result, err)
->>>>>>> 2e9b3cea
         };
         let v_nodes = json_data.as_array().unwrap();
         let mut filtered: Vec<Node> = Vec::new();
