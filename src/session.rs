--- conflicted
+++ resolved
@@ -58,11 +58,7 @@
                 }
             };
         }
-<<<<<<< HEAD
-        panic!("Could not renew session: {} after 10 tries.", session_id);
-=======
         Err(format!("Could not renew session: {} after 10 tries.", session_id))
->>>>>>> 312fee50
     }
 
     pub fn end(&self, session_id: &String) -> ConsulResult<()> {
