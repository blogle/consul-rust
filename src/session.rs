#![allow(non_snake_case)]

use std::str::from_utf8;
use std::thread;
use std::time::Duration;

use rustc_serialize::json;
use curl::http;

pub const SESSION_TTL: &'static str = "15s";

#[derive(RustcDecodable, RustcEncodable, Debug)]
pub struct SessionCreate {
    Name: String,
    TTL: String
}

#[derive(RustcDecodable, RustcEncodable, Debug)]
pub struct SessionID {
    ID: String
}

pub struct Session {
    endpoint: String
}

impl Session {
    pub fn new(address: &str) ->  Session {
        Session {
            endpoint: format!("http://{}/v1/session", address)
        }
    }
    
    pub fn create(&self, name: String) -> Option<String> {
        let url = format!("{}/create", self.endpoint);
        let session = SessionCreate {
            Name: name,
            TTL: self::SESSION_TTL.to_owned()
        };
        let json_str = json::encode(&session).unwrap();
        
        let resp = http::handle()
            .put(url, &json_str)
            .content_type("application/json")
            .exec().unwrap();
        if resp.get_code() != 200 {
            println!("Consul: Error creating a session! Response: {}", resp);
            return None;
        }
        let result = from_utf8(resp.get_body()).unwrap();        
        let json_data = match json::Json::from_str(result) {
            Ok(value) => value,
<<<<<<< HEAD
            Err(_) => panic!("consul: Could not convert to json: {:?}", result)
=======
            Err(err) => panic!("consul: Could not convert to json: {:?}. Err: {}", result, err)
>>>>>>> 2e9b3cea
        };
        super::get_string(&json_data, &["ID"])
    }
    
    pub fn renew(&self, session_id: &String) -> bool {
        for _ in 0..10 {
            let url = format!("{}/renew/{}", self.endpoint, session_id);
            let resp = http::handle()
                .put(url, "")
                .content_type("application/json")
                .exec().unwrap();
            if resp.get_code() != 200 {
                if resp.get_code() == 404 {
                    println!("Could not renew session: {}, returned HTTP code: {:?}. Returning false.", session_id, resp.get_code());
                    return false;
                }
                else {
                    println!("Could not renew session: {}, returned HTTP code: {:?}. Sleeping for 2 seconds", session_id, resp.get_code());
                    thread::sleep(Duration::from_millis(2000u64));
                }
            }
            else {
                return true;
            }
        }
        panic!("Could not renew session: {} after 10 tries.", session_id);
        false
    }

    pub fn end(&self, session_id: &String) {
        let url = format!("{}/destroy/{}", self.endpoint, session_id);
        let resp = http::handle()
            .put(url, "")
            .content_type("application/json")
            .exec().unwrap();
        if resp.get_code() != 200 {
            panic!("Cound not destroy session: {}", session_id);
        }
        
    }
    
    
}<|MERGE_RESOLUTION|>--- conflicted
+++ resolved
@@ -50,11 +50,7 @@
         let result = from_utf8(resp.get_body()).unwrap();        
         let json_data = match json::Json::from_str(result) {
             Ok(value) => value,
-<<<<<<< HEAD
-            Err(_) => panic!("consul: Could not convert to json: {:?}", result)
-=======
             Err(err) => panic!("consul: Could not convert to json: {:?}. Err: {}", result, err)
->>>>>>> 2e9b3cea
         };
         super::get_string(&json_data, &["ID"])
     }
@@ -81,7 +77,6 @@
             }
         }
         panic!("Could not renew session: {} after 10 tries.", session_id);
-        false
     }
 
     pub fn end(&self, session_id: &String) {
